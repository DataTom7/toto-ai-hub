import { BaseAgent } from './BaseAgent';
import {
  AgentConfig,
  CaseData,
  CaseResponse,
  UserContext,
  AgentAction,
  ConversationContext,
  EnhancedCaseData,
  ConversationMemory,
  UserProfile,
  IntentAnalysis,
  AgentAnalytics
} from "../types";
import { caseAgentTools } from "../types/tools";
import { FunctionDeclaration, FunctionCall } from "@google/generative-ai";
import { RAGService } from '../services/RAGService';
import { PromptBuilder } from '../prompts/PromptBuilder';
import {
  caseAgentPersona,
  antiHallucinationForCaseAgent,
  trfDefinition,
  donationProcessDefinition,
  totitosSystemDefinition,
  minimumDonationDefinition,
  communicationStyleForCaseAgent,
  safetyAndEthicsRules
} from '../prompts/components';

// Enhanced Case Agent with memory, analytics, and intelligent context understanding

/**
 * CaseAgent - Handles case-related conversations with users
 * Default Audience: 'donors' (can be overridden based on userRole)
 * This agent serves primarily donor-facing interactions, but adapts to guardian/admin roles
 */
export class CaseAgent extends BaseAgent {
  private conversationMemory: Map<string, ConversationMemory> = new Map();
  private userProfiles: Map<string, UserProfile> = new Map();
  private ragService?: RAGService;
  // Default audience for KB retrieval - primarily serves donors
  private readonly DEFAULT_AUDIENCE = 'donors';
  private analytics: AgentAnalytics = {
    totalInteractions: 0,
    successfulInteractions: 0,
    averageResponseTime: 0,
    userSatisfaction: 0,
    actionSuccessRate: new Map(),
    totalSessions: 0,
    totalUsers: 0,
    averageSessionLength: 0,
    topActions: [],
    userEngagementDistribution: { low: 0, medium: 0, high: 0 }
  };

  constructor() {
    const config: AgentConfig = {
      name: 'CaseAgent',
      description: 'Advanced case-specific AI agent with memory, analytics, and intelligent context understanding',
      version: '2.0.0',
      capabilities: [
        'case_information',
        'action_suggestions',
        'related_cases',
        'donation_guidance',
        'adoption_information',
        'conversation_memory',
        'user_profiling',
        'intent_recognition',
        'emotional_intelligence',
        'performance_analytics',
        'context_persistence',
        'smart_actions',
        'multi_language_support',
        'function_calling' // NEW: Function calling capability
      ],
      isEnabled: true,
      maxRetries: 3,
      timeout: 30000, // 30 seconds
    };

    super(config);
  }

  /**
   * Override to provide function declarations for this agent
   */
  protected getFunctionDeclarations(): FunctionDeclaration[] {
    return caseAgentTools as FunctionDeclaration[];
  }

  /**
   * Set RAG service for knowledge retrieval
   */
  setRAGService(ragService: RAGService): void {
    this.ragService = ragService;
  }

  /**
   * Retrieve relevant knowledge using RAG
   */
  private async retrieveRelevantKnowledge(message: string, context?: string, userContext?: UserContext): Promise<string> {
    if (!this.ragService) {
      return '';
    }

    try {
      // Determine audience from user context (default to 'donors' for CaseAgent)
      // CaseAgent primarily serves donors, but adapts based on user role
      let audience = this.DEFAULT_AUDIENCE;
      if (userContext?.userRole) {
        // Map user roles to audience types
        if (userContext.userRole === 'guardian' || userContext.userRole === 'admin') {
          audience = 'guardians';
        } else if (userContext.userRole === 'investor' || userContext.userRole === 'lead_investor') {
          audience = 'investors';
        } else if (userContext.userRole === 'partner') {
          audience = 'partners';
        }
      }

      const result = await this.ragService.retrieveKnowledge({
        query: message,
        agentType: 'CaseAgent',
        context,
        audience, // Pass audience for relevance scoring
        maxResults: 3
      });

      if (result.chunks.length === 0) {
        return '';
      }

      // Format knowledge chunks for the system prompt
      const knowledgeContext = result.chunks.map(chunk => 
        `**${chunk.title}**\n${chunk.content}`
      ).join('\n\n');

      return knowledgeContext;
    } catch (error) {
      console.error('Error retrieving knowledge:', error);
      return '';
    }
  }

  /**
   * Process message with knowledge context and function calling
   */
  private async processMessageWithKnowledge(
    message: string,
    context: UserContext,
    conversationContext?: ConversationContext,
    knowledgeContext?: string
  ): Promise<{ success: boolean; message: string; error?: string; metadata: any; functionCalls?: FunctionCall[] }> {
    const startTime = Date.now();

    try {
      const systemPrompt = this.getSystemPrompt(knowledgeContext);
      const fullPrompt = `${systemPrompt}\n\nUser Context: ${JSON.stringify(context)}\n\nUser Message: ${message}`;

      // Adaptive model selection based on conversation complexity
      const conversationTurns = conversationContext?.history?.length || 0;
      const contentLength = message.length + (knowledgeContext?.length || 0);

      const selectedModel = this.selectModelForTask('case_conversation', {
        factors: {
          conversationTurns,
          contentLength,
          requiresReasoning: conversationTurns > 3 || contentLength > 1000,
          requiresCreativity: false,
        },
      });

      // Use function calling with selected model
      const functionDeclarations = this.getFunctionDeclarations();
      const modelWithFunctions = this.createModel(selectedModel, functionDeclarations);

      const result = await modelWithFunctions.generateContent({
        contents: [{ role: 'user', parts: [{ text: fullPrompt }] }],
        generationConfig: {
          temperature: 0.7,
          maxOutputTokens: 1000,
        },
      });

      const response = result.response;

      // Record model usage for analytics
      const usage = response.usageMetadata;
      if (usage) {
        this.recordModelUsage(
          selectedModel,
          usage.promptTokenCount || 0,
          usage.candidatesTokenCount || 0,
          Date.now() - startTime,
          true
        );
      }

      // Extract function calls
      const functionCalls: FunctionCall[] = [];
      const candidates = response.candidates || [];

      for (const candidate of candidates) {
        if (candidate.content && candidate.content.parts) {
          for (const part of candidate.content.parts) {
            if ('functionCall' in part && part.functionCall) {
              functionCalls.push(part.functionCall);
            }
          }
        }
      }

      // Get text response (if any)
      let text = '';
      try {
        text = response.text();
      } catch (e) {
        // No text response, only function calls - that's OK
        text = '';
      }

      const processingTime = Date.now() - startTime;

      return {
        success: true,
        message: text || 'I understand your request.',
        functionCalls: functionCalls.length > 0 ? functionCalls : undefined,
        metadata: {
          agentType: this.config.name,
          confidence: 0.9, // Higher confidence with function calling
          processingTime,
        },
      };

    } catch (error) {
      console.error(`Error in ${this.config.name}:`, error);

      // Record failure for analytics
      const selectedModel = 'gemini-2.0-flash-001'; // Default model
      this.recordModelUsage(selectedModel, 0, 0, Date.now() - startTime, false);

      return {
        success: false,
        message: this.getErrorMessage(),
        error: error instanceof Error ? error.message : 'Unknown error',
        metadata: {
          agentType: this.config.name,
          confidence: 0,
          processingTime: Date.now() - startTime,
        },
      };
    }
  }

  protected getSystemPrompt(knowledgeContext?: string): string {
<<<<<<< HEAD
    const basePrompt = `You are Toto, an advanced AI assistant specialized in pet rescue cases with emotional intelligence, memory, and contextual understanding.

🚨 CRITICAL RULE: USE ONLY PROVIDED CASE DATA
- You receive case information in the "Case Information" section below
- ONLY use the exact case details provided: name, description, status, animal type, location, guardian name, banking alias
- NEVER make up, invent, or assume case details that are not explicitly provided
- If something is not in the case data, say "no tengo esa información disponible" or "esa información no está disponible"
- NEVER confuse one case with another or mix up case details
- If banking alias is missing from Case Information, say "el alias no está disponible" and immediately offer TRF
- CRITICAL: If you don't know something, say you don't know. Do NOT make it up.

🚨 CRITICAL: TRF DEFINITION (NEVER INVENT TRANSLATIONS)
- TRF = "Toto Rescue Fund" (English) or "Fondo de Rescate de Toto" (Spanish)
- When explaining TRF, ALWAYS say: "TRF (Toto Rescue Fund)" or "TRF (Fondo de Rescate de Toto)"
- NEVER translate TRF as "Transferencia Rápida de Fondos" - this is WRONG
- NEVER invent other Spanish translations like "Transferencia de Rescate Felino" or "Transferencia Rápida y Fácil" - these are WRONG
- If you mention TRF, you MUST clarify: "TRF es el Fondo de Rescate de Toto" or "TRF (Toto Rescue Fund)"

🚨 CRITICAL: DONATION PROCESS (NEVER SAY "THROUGH THE PLATFORM")
- Donations are DIRECT bank transfers from donor's bank account/wallet to guardian's banking alias
- NEVER say "through our platform", "through the platform", "directly through our platform", or "a través de la plataforma" - this is WRONG
- CORRECT: "transferencia directa desde tu banco/billetera al alias del guardián" or "direct transfer to the guardian's banking alias"
- The platform ONLY provides the banking alias - money goes directly from donor to guardian, NO platform processing
- Say: "Puedes hacer una transferencia directa desde tu cuenta bancaria o billetera al alias del guardián"

🚨 CRITICAL: TOTITOS SYSTEM (ALWAYS EXPLAIN WHEN ASKED)
- Totitos are a loyalty/reward system for verified donations and sharing cases
- Users earn totitos for verified donations (amount doesn't matter, only that it's verified)
- Sharing cases on social media also earns totitos
- User rating (1-5 stars) multiplies totitos: 1 star = 1x, 2 stars = 2x, etc.
- Totitos can be exchanged for goods or services for pets
- Users can see totitos in their profile (bottom navbar)
- When asked about totitos, explain: "Totitos son un sistema de recompensas por donaciones verificadas"

🚨 CRITICAL: MINIMUM DONATION AMOUNT
- There is NO minimum donation amount - NEVER say there is a minimum
- Say: "No hay un monto mínimo para donar, ¡cada ayuda cuenta!" or "You can donate any amount - every donation helps!"
- Every donation helps, regardless of size
- Never mention "$10 minimum" or any minimum amount

🎯 CORE CAPABILITIES:
- Natural, empathetic conversations about pet rescue cases
- Memory of previous interactions and user preferences
- Intelligent intent recognition and context awareness
- Dynamic action suggestions based on conversation flow
- Multi-language support (Spanish/English) with cultural adaptation
- Emotional intelligence to match user's emotional state
- Performance analytics and continuous learning

🧠 INTELLIGENT CONVERSATION:
- FIRST MESSAGE: Brief, warm case summary (2-3 sentences) with animal's name, main issue, and current status. NO thanks for asking (automatic welcome).
- SUBSEQUENT MESSAGES: Context-aware responses based on conversation history and user intent.
- AFFIRMATIVE RESPONSES: When user says "Si", "Yes", "Ok" after you've already introduced the case:
  * If you've provided case info already: Progress to explaining HOW to help (donation steps, sharing options, adoption info)
  * Ask specific follow-up questions: "¿Cómo te gustaría ayudar?" or "¿Qué te gustaría saber más?"
  * Offer concrete next steps: Explain donation process, sharing options, or adoption requirements
  * NEVER repeat the same case summary you already gave
- CONVERSATION PROGRESSION: Each message should advance the conversation. If you've covered case basics, move to actionable steps.
- MEMORY INTEGRATION: Reference previous interactions naturally when relevant.
- EMOTIONAL MATCHING: Adapt tone to user's emotional state (concerned, excited, sad, etc.).
- INTENT RECOGNITION: Understand what user really wants (donate, adopt, learn, help, etc.).

🗣️ COMMUNICATION STYLE:
- Language: Respond in user's preferred language (Spanish/English) - NEVER mix languages
- Tone: Warm, caring, conversational, and empathetic
- Length: Concise (2-3 sentences) unless more detail is requested
- Structure: Information in digestible chunks, avoid information dumps
- Questions: Ask follow-up questions to understand user intent and keep conversation flowing
- Personalization: Adapt to user's communication style and preferences

🎯 ACTION INTELLIGENCE:
- Context-Aware Actions: Suggest actions based on case urgency, user history, and conversation flow
- Smart Suggestions: Recommend most relevant actions (donate, share, adopt, contact, learn more)
- Action Chaining: Suggest logical next steps based on user's current action
- Urgency Detection: Prioritize urgent cases and suggest immediate help options

📊 ENHANCED CONTEXT UNDERSTANDING:
- Case Richness: Use ONLY the medical history, treatment plans, progress updates provided in Case Information
- Related Cases: Reference similar cases when helpful for context (but only if mentioned in context)
- Funding Progress: Highlight funding status and urgency when relevant (from Case Information)
- Guardian Context: Use guardian name and alias from Case Information only
- User Profile: Adapt to user's interaction history and preferences

🔒 SAFETY & ETHICS:
- Medical Advice: NEVER provide medical diagnosis or treatment advice
- Promises: No guarantees about adoption timelines or outcomes
- Privacy: Respect user data and maintain confidentiality
- Transparency: Be honest about donation usage and platform policies

🎨 RESPONSE ADAPTATION:
- User Preferences: Adapt to user's preferred communication style
- Engagement Level: Match user's engagement level (low/medium/high)
- Cultural Context: Use appropriate cultural references and language nuances
- Emotional Intelligence: Respond appropriately to user's emotional state

Always be helpful, empathetic, and contextually aware. Use your memory and intelligence to provide the most relevant and personalized experience. NEVER invent case details.`;
=======
    // Build modular prompt using PromptBuilder
    const builder = PromptBuilder.create({ enableCache: true, version: 'v2.0' })
      .addComponent('persona', caseAgentPersona, 10)
      .addComponent('antiHallucination', antiHallucinationForCaseAgent, 20)
      .addComponent('trfDefinition', trfDefinition, 30)
      .addComponent('donationProcess', donationProcessDefinition, 40)
      .addComponent('totitosSystem', totitosSystemDefinition, 50)
      .addComponent('minimumDonation', minimumDonationDefinition, 60)
      .addComponent('communicationStyle', communicationStyleForCaseAgent, 70)
      .addComponent('safetyAndEthics', safetyAndEthicsRules, 80);
>>>>>>> fde16e5e

    // Add knowledge context if provided
    if (knowledgeContext) {
      builder.addComponent('knowledgeBase', `📚 RELEVANT KNOWLEDGE BASE INFORMATION:
${knowledgeContext}

Use this knowledge base information to provide accurate, up-to-date responses about donations, case management, and social media processes. Always reference this information when relevant to user questions.`, 90);
    }

    const { prompt, metrics } = builder.build();

    // Log metrics for analytics
    console.log(`[CaseAgent] Prompt built: ${metrics.componentCount} components, ~${metrics.estimatedTokens} tokens, cache hit: ${metrics.cacheHit}`);

    return prompt;
  }

  /**
   * Enhanced process case inquiry with memory, analytics, and intelligent context
   */
  async processCaseInquiry(
    message: string,
    caseData: CaseData,
    context: UserContext,
    conversationContext?: ConversationContext
  ): Promise<CaseResponse> {
    const startTime = Date.now();
    // Use conversationContext.conversationId if available, otherwise create stable sessionId
    // This ensures conversation memory persists across multiple messages in the same conversation
    const sessionId = conversationContext?.conversationId 
      ? conversationContext.conversationId 
      : `${context.userId}_${caseData.id}`;

    try {
      // Update analytics
      this.analytics.totalInteractions++;

      // Get or create conversation memory
      const memory = this.getOrCreateConversationMemory(sessionId, context.userId, caseData.id);
      
      // Get or create user profile
      const userProfile = this.getOrCreateUserProfile(context.userId);

      // Enhance case data with additional context
      const enhancedCaseData = await this.enhanceCaseData(caseData);

      // Analyze user intent and emotional state
      const intentAnalysis = await this.analyzeUserIntent(message, memory, userProfile);
      const emotionalState = await this.detectEmotionalState(message);

      // Retrieve relevant knowledge using RAG (pass user context for audience determination)
      const knowledgeContext = await this.retrieveRelevantKnowledge(message, JSON.stringify({
        caseData: enhancedCaseData,
        userContext: context,
        conversationHistory: memory.conversationHistory
      }), context);

      // Build comprehensive context
      const enhancedMessage = this.buildEnhancedContext(
        message,
        enhancedCaseData,
        context,
        memory,
        userProfile,
        intentAnalysis,
        emotionalState,
        conversationContext
      );

      // Process with enhanced context and knowledge (now with function calling)
      const result = await this.processMessageWithKnowledge(enhancedMessage, context, conversationContext, knowledgeContext);

      const processingTime = Date.now() - startTime;

      // Update conversation memory
      this.updateConversationMemory(memory, message, result.message, intentAnalysis);

      // Update user profile
      this.updateUserProfile(userProfile, caseData.id, intentAnalysis);

      // Extract intelligent actions from function calls (NEW: Type-safe approach)
      let actions: AgentAction[] = [];
      if (result.functionCalls && result.functionCalls.length > 0) {
        // Use function calling (preferred method)
        actions = this.convertFunctionCallsToActions(result.functionCalls, enhancedCaseData);
        console.log(`✅ Extracted ${actions.length} actions from function calls`);
      } else {
        // Fallback to legacy pattern matching if no function calls
        console.log('⚠️ No function calls detected, falling back to pattern matching');
        actions = this.extractIntelligentActions(result.message || '', intentAnalysis, enhancedCaseData);
      }

      // Generate contextual suggestions
      const suggestions = this.generateContextualSuggestions(enhancedCaseData, context, userProfile, intentAnalysis);

      // Update analytics
      this.updateAnalytics(processingTime, result.success, actions);

      return {
        success: result.success,
        message: result.message,
        caseData: enhancedCaseData,
        actions,
        suggestions,
        metadata: {
          agentType: this.config.name,
          confidence: this.calculateConfidence(intentAnalysis, emotionalState),
          processingTime,
          sessionId,
          intent: intentAnalysis.intent,
          emotionalState,
          userEngagement: userProfile.engagementLevel,
        },
        error: result.error,
      };

    } catch (error) {
      console.error('Error in enhanced CaseAgent:', error);
      
      const processingTime = Date.now() - startTime;
      this.analytics.successfulInteractions--; // Decrement on error
      
      return {
        success: false,
        message: this.getErrorMessage(),
        caseData,
        error: error instanceof Error ? error.message : 'Unknown error',
        metadata: {
          agentType: this.config.name,
          confidence: 0,
          processingTime,
          sessionId,
        },
      };
    }
  }

  // ===== MEMORY MANAGEMENT =====

  private getOrCreateConversationMemory(sessionId: string, userId: string, caseId: string): ConversationMemory {
    if (!this.conversationMemory.has(sessionId)) {
      this.conversationMemory.set(sessionId, {
        sessionId,
        userId,
        caseId,
        conversationHistory: [],
        userPreferences: {
          language: 'es', // Default to Spanish
          preferredActions: [],
          communicationStyle: 'empathetic',
          interests: []
        },
        contextSummary: '',
        lastInteraction: new Date()
      });
    }
    return this.conversationMemory.get(sessionId)!;
  }

  private getOrCreateUserProfile(userId: string): UserProfile {
    if (!this.userProfiles.has(userId)) {
      this.userProfiles.set(userId, {
        userId,
        interactionHistory: [],
        preferences: {
          animalTypes: [],
          actionTypes: [],
          communicationStyle: 'empathetic',
          language: 'es'
        },
        engagementLevel: 'medium',
        lastActive: new Date()
      });
    }
    return this.userProfiles.get(userId)!;
  }

  private updateConversationMemory(
    memory: ConversationMemory, 
    userMessage: string, 
    assistantMessage: string, 
    intentAnalysis: any
  ): void {
    memory.conversationHistory.push({
      timestamp: new Date(),
      role: 'user',
      message: userMessage,
      intent: intentAnalysis.intent
    });
    
    memory.conversationHistory.push({
      timestamp: new Date(),
      role: 'assistant',
      message: assistantMessage
    });

    memory.lastInteraction = new Date();
    memory.contextSummary = this.generateContextSummary(memory);
  }

  private updateUserProfile(userProfile: UserProfile, caseId: string, intentAnalysis: any): void {
    userProfile.interactionHistory.push({
      caseId,
      actions: intentAnalysis.suggestedActions || [],
      satisfaction: 0.8, // Default satisfaction, could be improved with feedback
      timestamp: new Date()
    });

    userProfile.lastActive = new Date();
    userProfile.engagementLevel = this.calculateEngagementLevel(userProfile);
  }

  // ===== ENHANCED CASE DATA =====

  /**
   * Fetch guardian banking alias from Firestore if not provided in caseData
   */
  private async fetchGuardianBankingAlias(guardianId: string): Promise<string | undefined> {
    if (!guardianId || guardianId === 'unknown') {
      return undefined;
    }

    try {
      const admin = (await import('firebase-admin')).default;
      const db = admin.firestore(); // Uses default app (toto-app-stg)
      
      const guardianDoc = await db.collection('users').doc(guardianId).get();
      
      if (guardianDoc.exists) {
        const guardianData = guardianDoc.data();
        // Get primary alias (first in array or legacy field)
        return guardianData?.bankingAccountAlias || 
          (guardianData?.bankingAccountAliases && guardianData.bankingAccountAliases.length > 0 
            ? guardianData.bankingAccountAliases[0] 
            : undefined);
      }
      
      return undefined;
    } catch (error) {
      console.warn(`Could not fetch guardian banking alias for guardian ${guardianId}:`, error);
      return undefined;
    }
  }

  private async enhanceCaseData(caseData: CaseData): Promise<EnhancedCaseData> {
    // Fetch guardian banking alias from Firestore if not provided
    let guardianBankingAlias = caseData.guardianBankingAlias;
    
    if (!guardianBankingAlias && caseData.guardianId) {
      guardianBankingAlias = await this.fetchGuardianBankingAlias(caseData.guardianId);
    }

    const enhanced: EnhancedCaseData = {
      ...caseData,
      guardianBankingAlias: guardianBankingAlias, // Ensure it's set from Firestore if missing
      urgencyLevel: this.determineUrgencyLevel(caseData),
      fundingProgress: this.calculateFundingProgress(caseData),
      medicalHistory: this.extractMedicalHistory(caseData),
      treatmentPlan: this.generateTreatmentPlan(caseData),
      progressUpdates: this.getProgressUpdates(caseData),
      relatedCases: await this.findRelatedCases(caseData),
      guardianExperience: await this.getGuardianExperience(caseData),
      adoptionRequirements: this.generateAdoptionRequirements(caseData),
      behavioralNotes: this.extractBehavioralNotes(caseData),
      medicalNotes: this.extractMedicalNotes(caseData)
    };

    return enhanced;
  }

  // ===== INTENT ANALYSIS =====

  private async analyzeUserIntent(message: string, memory: ConversationMemory, userProfile: UserProfile): Promise<IntentAnalysis> {
    const lowerMessage = message.toLowerCase().trim();
    
    // Check for affirmative responses that indicate user wants to continue/progress
    const affirmativePatterns = ['si', 'sí', 'yes', 'ok', 'okay', 'vale', 'claro', 'por supuesto', 'of course', 'sure'];
    const isAffirmative = affirmativePatterns.some(pattern => 
      lowerMessage === pattern || lowerMessage === `${pattern}.` || lowerMessage === `${pattern}!`
    );
    
    // If it's an affirmative response and we have conversation history, interpret as "continue/progress"
    if (isAffirmative && memory.conversationHistory.length > 0) {
      // Check what was last discussed to determine next step
      const lastAssistantMessage = memory.conversationHistory
        .filter(msg => msg.role === 'assistant')
        .slice(-1)[0]?.message?.toLowerCase() || '';
      
      // If we've already introduced the case, user likely wants to know how to help
      if (lastAssistantMessage.includes('nina') || lastAssistantMessage.includes('perrita') || 
          lastAssistantMessage.includes('caso') || lastAssistantMessage.includes('ayuda')) {
        return {
          intent: 'help',
          confidence: 0.9,
          suggestedActions: ['donate', 'share', 'learn'],
          emotionalTone: 'neutral',
          urgency: 'medium'
        };
      }
    }
    
    // Intent patterns
    const intents = {
      donate: ['donate', 'donation', 'donar', 'donación', 'help financially', 'ayudar económicamente'],
      adopt: ['adopt', 'adoptar', 'take home', 'llevar a casa', 'forever home', 'hogar permanente'],
      share: ['share', 'compartir', 'tell others', 'contar a otros', 'spread the word', 'difundir'],
      contact: ['contact', 'contactar', 'get in touch', 'ponerse en contacto', 'talk to', 'hablar con'],
      learn: ['learn', 'aprender', 'know more', 'saber más', 'information', 'información', 'details', 'detalles'],
      help: ['help', 'ayudar', 'assist', 'asistir', 'support', 'apoyar'],
      urgent: ['urgent', 'urgente', 'emergency', 'emergencia', 'asap', 'immediately', 'inmediatamente']
    };

    const detectedIntent = Object.keys(intents).find(intent => 
      intents[intent as keyof typeof intents].some(pattern => lowerMessage.includes(pattern))
    ) || (isAffirmative ? 'help' : 'general');

    const confidence = this.calculateIntentConfidence(message, detectedIntent);
    const suggestedActions = this.getSuggestedActionsForIntent(detectedIntent);

    return {
      intent: detectedIntent,
      confidence,
      suggestedActions,
      emotionalTone: this.detectEmotionalTone(message),
      urgency: this.detectUrgency(message)
    };
  }

  private async detectEmotionalState(message: string): Promise<string> {
    const emotionalKeywords = {
      concerned: ['worried', 'worried', 'preocupado', 'preocupada', 'anxious', 'ansioso'],
      sad: ['sad', 'triste', 'heartbroken', 'desconsolado', 'crying', 'llorando'],
      excited: ['excited', 'emocionado', 'thrilled', 'emocionado', 'happy', 'feliz'],
      angry: ['angry', 'enojado', 'furious', 'furioso', 'mad', 'molesto'],
      hopeful: ['hopeful', 'esperanzado', 'optimistic', 'optimista', 'positive', 'positivo']
    };

    const lowerMessage = message.toLowerCase();
    const detectedEmotion = Object.keys(emotionalKeywords).find(emotion =>
      emotionalKeywords[emotion as keyof typeof emotionalKeywords].some(keyword => 
        lowerMessage.includes(keyword)
      )
    ) || 'neutral';

    return detectedEmotion;
  }

  // ===== CONTEXT BUILDING =====

  private buildEnhancedContext(
    message: string,
    enhancedCaseData: EnhancedCaseData,
    context: UserContext,
    memory: ConversationMemory,
    userProfile: UserProfile,
    intentAnalysis: any,
    emotionalState: string,
    conversationContext?: ConversationContext
  ): string {
    const conversationHistory = this.buildConversationHistory(memory);
    const userContext = this.buildUserContext(userProfile, context);
    const caseContext = this.buildCaseContext(enhancedCaseData);
    const intentContext = this.buildIntentContext(intentAnalysis, emotionalState);
    
    // Detect if case information has already been provided
    const hasProvidedCaseInfo = memory.conversationHistory.some(msg => 
      msg.role === 'assistant' && (
        msg.message.toLowerCase().includes(enhancedCaseData.name?.toLowerCase() || '') ||
        msg.message.toLowerCase().includes('perrita') ||
        msg.message.toLowerCase().includes('perro') ||
        msg.message.toLowerCase().includes('gato') ||
        msg.message.toLowerCase().includes('caso')
      )
    );
    
    // Check if user is giving affirmative response after case info was provided
    const isAffirmativeAfterIntro = intentAnalysis.intent === 'help' && 
      memory.conversationHistory.length >= 2 &&
      hasProvidedCaseInfo &&
      ['si', 'sí', 'yes', 'ok', 'okay', 'vale', 'claro'].some(affirm => 
        message.toLowerCase().trim().startsWith(affirm)
      );

    const progressionContext = isAffirmativeAfterIntro 
      ? `\n⚠️ IMPORTANT: User has already been introduced to the case and is now saying "Si/Yes" to proceed. 
DO NOT repeat the case introduction. Instead:
- Explain HOW they can help (donation process, sharing steps, adoption info)
- Ask what specific aspect they want to know more about
- Provide actionable next steps
- Progress the conversation forward`
      : '';

    return `${this.getSystemPrompt()}

${caseContext}

${userContext}

${conversationHistory}

${intentContext}

${progressionContext}

Current user message: ${message}

Remember: Be conversational, empathetic, and contextually aware. Use the conversation history and user profile to provide personalized responses. ${isAffirmativeAfterIntro ? 'PROGRESS THE CONVERSATION - do not repeat what you already said.' : ''}`;
  }

  // ===== INTELLIGENT ACTION EXTRACTION =====

  /**
   * Convert function calls from Gemini to AgentActions
   * This is the new, type-safe way to extract actions
   */
  private convertFunctionCallsToActions(
    functionCalls: FunctionCall[] | undefined,
    enhancedCaseData: EnhancedCaseData
  ): AgentAction[] {
    if (!functionCalls || functionCalls.length === 0) {
      return [];
    }

    const actions: AgentAction[] = [];

    for (const call of functionCalls) {
      const { name, args } = call;
      // Type assertion for args since it's typed as object
      const typedArgs = args as any;

      switch (name) {
        case 'donate':
          actions.push({
            type: 'donate',
            payload: {
              action: 'donate',
              caseId: typedArgs.caseId || enhancedCaseData.id,
              urgency: typedArgs.urgency || enhancedCaseData.urgencyLevel,
              amount: typedArgs.amount,
              userMessage: typedArgs.userMessage,
            },
            label: typedArgs.urgency === 'critical' ? 'Urgent Donation' : 'Donate',
            description: typedArgs.userMessage || 'Make a donation to help this case',
            priority: typedArgs.urgency === 'critical' || typedArgs.urgency === 'high' ? 'high' : 'medium',
          });
          break;

        case 'adoptPet':
          actions.push({
            type: 'adopt',
            payload: {
              action: 'adopt',
              caseId: typedArgs.caseId || enhancedCaseData.id,
              petId: typedArgs.petId,
              requirements: enhancedCaseData.adoptionRequirements,
              userContext: typedArgs.userContext,
            },
            label: 'Adopt This Pet',
            description: 'Learn about the adoption process for this pet',
            priority: 'high',
          });
          break;

        case 'shareStory':
          actions.push({
            type: 'share',
            payload: {
              action: 'share',
              caseId: typedArgs.caseId || enhancedCaseData.id,
              platforms: typedArgs.platforms || ['twitter', 'instagram', 'facebook'],
              socialMedia: {
                twitter: enhancedCaseData.guardianTwitter,
                instagram: enhancedCaseData.guardianInstagram,
                facebook: enhancedCaseData.guardianFacebook,
              },
            },
            label: 'Share This Story',
            description: 'Help spread awareness by sharing this case',
            priority: 'medium',
          });
          break;

        case 'requestHelp':
          actions.push({
            type: 'contact',
            payload: {
              action: 'contact',
              caseId: typedArgs.caseId || enhancedCaseData.id,
              guardianId: typedArgs.guardianId || enhancedCaseData.guardianId,
              contactReason: typedArgs.contactReason,
              preferredMethod: typedArgs.preferredMethod,
            },
            label: 'Contact Guardian',
            description: typedArgs.contactReason || 'Get in touch with the guardian',
            priority: 'medium',
          });
          break;

        case 'learnMore':
          actions.push({
            type: 'learn',
            payload: {
              action: 'learn',
              caseId: typedArgs.caseId || enhancedCaseData.id,
              topics: typedArgs.topics || ['medical', 'behavioral', 'adoption', 'funding'],
            },
            label: 'Learn More',
            description: `Get detailed information about: ${typedArgs.topics?.join(', ') || 'this case'}`,
            priority: 'low',
          });
          break;

        default:
          console.warn(`Unknown function call: ${name}`);
      }
    }

    return actions;
  }

  /**
   * LEGACY: Extract actions from text response (fallback)
   * This method is kept for backward compatibility but should be replaced by function calling
   * @deprecated Use convertFunctionCallsToActions instead
   */
  private extractIntelligentActions(response: string, intentAnalysis: any, enhancedCaseData: EnhancedCaseData): AgentAction[] {
    const actions: AgentAction[] = [];
    const lowerResponse = response.toLowerCase();

    // Enhanced action extraction based on intent and context
    const actionPatterns = {
      donate: {
        patterns: ['donate', 'donation', 'donar', 'donación', 'help financially', 'ayudar económicamente'],
        action: {
          type: 'donate' as const,
          payload: { 
            action: 'donate',
            caseId: enhancedCaseData.id,
            urgency: enhancedCaseData.urgencyLevel,
            amount: enhancedCaseData.fundingProgress?.target || 0
          },
        label: 'Donate',
        description: 'Make a donation to help this case',
          priority: enhancedCaseData.urgencyLevel === 'critical' ? 'high' as const : 'medium' as const
        }
      },
      share: {
        patterns: ['share', 'compartir', 'tell others', 'contar a otros', 'spread the word', 'difundir'],
          action: {
            type: 'share' as const,
            payload: { 
              action: 'share',
              caseId: enhancedCaseData.id,
              socialMedia: {
                twitter: enhancedCaseData.guardianTwitter,
                instagram: enhancedCaseData.guardianInstagram,
                facebook: enhancedCaseData.guardianFacebook
              }
            },
        label: 'Share',
        description: 'Share this case with others',
          priority: 'medium' as const
        }
      },
      adopt: {
        patterns: ['adopt', 'adoptar', 'take home', 'llevar a casa', 'forever home', 'hogar permanente'],
        action: {
          type: 'adopt' as const,
          payload: { 
            action: 'adopt',
            caseId: enhancedCaseData.id,
            requirements: enhancedCaseData.adoptionRequirements
          },
        label: 'Adopt',
        description: 'Learn about adoption process',
          priority: 'high' as const
        }
      },
      contact: {
        patterns: ['contact', 'contactar', 'get in touch', 'ponerse en contacto', 'talk to', 'hablar con'],
        action: {
          type: 'contact' as const,
          payload: { 
            action: 'contact',
            caseId: enhancedCaseData.id,
            guardianId: enhancedCaseData.guardianId
          },
        label: 'Contact Guardian',
        description: 'Get in touch with the case guardian',
          priority: 'medium' as const
        }
      },
      learn: {
        patterns: ['learn', 'aprender', 'know more', 'saber más', 'information', 'información', 'details', 'detalles'],
        action: {
          type: 'learn' as const,
          payload: { 
            action: 'learn',
            caseId: enhancedCaseData.id,
            topics: ['medical', 'behavioral', 'adoption', 'funding']
          },
          label: 'Learn More',
          description: 'Get more information about this case',
          priority: 'low' as const
        }
      }
    };

    // Extract actions based on response content and intent
    Object.entries(actionPatterns).forEach(([actionType, config]) => {
      const hasPattern = config.patterns.some(pattern => lowerResponse.includes(pattern));
      const matchesIntent = intentAnalysis.intent === actionType;
      
      if (hasPattern || matchesIntent) {
        actions.push(config.action);
      }
    });

    // Add contextual actions based on case urgency and user profile
    if (enhancedCaseData.urgencyLevel === 'critical' && !actions.find(a => a.type === 'donate')) {
      actions.unshift({
        type: 'donate' as const,
        payload: { action: 'donate', caseId: enhancedCaseData.id, urgency: 'critical' },
        label: 'Urgent Donation',
        description: 'This case needs immediate help',
        priority: 'critical' as const
      });
    }

    return actions;
  }

  // ===== CONTEXTUAL SUGGESTIONS =====

  private generateContextualSuggestions(
    enhancedCaseData: EnhancedCaseData, 
    context: UserContext, 
    userProfile: UserProfile, 
    intentAnalysis: any
  ): string[] {
    const suggestions: string[] = [];

    // Urgency-based suggestions
    if (enhancedCaseData.urgencyLevel === 'critical') {
      suggestions.push('🚨 This case is critical and needs immediate help!');
    } else if (enhancedCaseData.urgencyLevel === 'high') {
      suggestions.push('⚠️ This case needs urgent attention.');
    }

    // Funding progress suggestions
    if (enhancedCaseData.fundingProgress) {
      const { current, target, percentage } = enhancedCaseData.fundingProgress;
      if (percentage < 50) {
        suggestions.push(`💰 Funding progress: ${percentage.toFixed(1)}% of $${target} target reached.`);
      } else if (percentage < 100) {
        suggestions.push(`🎯 Great progress! ${percentage.toFixed(1)}% of funding goal reached.`);
      } else {
        suggestions.push(`🎉 Funding goal reached! Additional support still helps.`);
      }
    }

    // User-specific suggestions
    if (userProfile.engagementLevel === 'high') {
      suggestions.push('Thank you for your continued support!');
    } else if (userProfile.engagementLevel === 'low') {
      suggestions.push('Every little bit helps make a difference.');
    }

    // Intent-based suggestions
    switch (intentAnalysis.intent) {
      case 'donate':
        suggestions.push('Your donation will directly help this animal receive the care they need.');
        break;
      case 'adopt':
        suggestions.push('Adoption requirements and process information available.');
        break;
      case 'share':
        suggestions.push('Sharing helps reach more potential supporters.');
        break;
    }

    return suggestions;
  }

  // ===== ANALYTICS & PERFORMANCE =====

  private updateAnalytics(processingTime: number, success: boolean, actions: AgentAction[]): void {
    if (success) {
      this.analytics.successfulInteractions++;
    }

    // Update average response time
    const totalTime = this.analytics.averageResponseTime * (this.analytics.totalInteractions - 1) + processingTime;
    this.analytics.averageResponseTime = totalTime / this.analytics.totalInteractions;

    // Update action success rates
    actions.forEach(action => {
      const currentRate = this.analytics.actionSuccessRate.get(action.type) || 0;
      this.analytics.actionSuccessRate.set(action.type, currentRate + 0.1);
    });
  }

  private calculateConfidence(intentAnalysis: any, emotionalState: string): number {
    let confidence = intentAnalysis.confidence || 0.8;
    
    // Adjust confidence based on emotional state
    if (emotionalState === 'neutral') {
      confidence += 0.1;
    } else if (['concerned', 'sad', 'angry'].includes(emotionalState)) {
      confidence -= 0.1;
    }

    return Math.min(Math.max(confidence, 0), 1);
  }

  // ===== HELPER METHODS =====

  private determineUrgencyLevel(caseData: CaseData): 'low' | 'medium' | 'high' | 'critical' {
    if (caseData.status === 'urgent') return 'critical';
    if (caseData.status === 'active') return 'medium';
    return 'low';
  }

  private calculateFundingProgress(caseData: CaseData) {
    if (!caseData.targetAmount || !caseData.currentAmount) return undefined;
    
    return {
      target: caseData.targetAmount,
      current: caseData.currentAmount,
      percentage: (caseData.currentAmount / caseData.targetAmount) * 100
    };
  }

  private extractMedicalHistory(caseData: CaseData): string[] {
    // This would integrate with medical records in a real implementation
    return ['Initial health assessment completed', 'Vaccination schedule updated'];
  }

  private generateTreatmentPlan(caseData: CaseData): string {
    // This would integrate with veterinary records in a real implementation
    return 'Ongoing medical care and monitoring as needed';
  }

  private getProgressUpdates(caseData: CaseData) {
    return [
      {
        date: new Date().toISOString(),
        update: 'Case is progressing well',
        type: 'medical' as const
      }
    ];
  }

  private async findRelatedCases(caseData: CaseData) {
    // This would query the database for similar cases
    return [
      {
        id: 'related-001',
        name: 'Similar Case',
        similarity: 0.8,
        reason: 'Same animal type and condition'
      }
    ];
  }

  private async getGuardianExperience(caseData: CaseData) {
    return {
      yearsActive: 3,
      casesHandled: 15,
      successRate: 0.9,
      specialties: ['dogs', 'cats']
    };
  }

  private generateAdoptionRequirements(caseData: CaseData): string[] {
    return ['Stable home environment', 'Regular veterinary care', 'Love and attention'];
  }

  private extractBehavioralNotes(caseData: CaseData): string[] {
    return ['Friendly and social', 'Good with children'];
  }

  private extractMedicalNotes(caseData: CaseData): string[] {
    return ['Up to date on vaccinations', 'No known health issues'];
  }

  private calculateIntentConfidence(message: string, intent: string): number {
    // Simple confidence calculation based on keyword matches
    const intentKeywords = {
      donate: ['donate', 'donation', 'donar', 'donación'],
      adopt: ['adopt', 'adoptar', 'take home', 'llevar a casa'],
      share: ['share', 'compartir', 'tell others', 'contar a otros'],
      contact: ['contact', 'contactar', 'get in touch', 'ponerse en contacto'],
      learn: ['learn', 'aprender', 'know more', 'saber más']
    };

    const keywords = intentKeywords[intent as keyof typeof intentKeywords] || [];
    const matches = keywords.filter(keyword => message.toLowerCase().includes(keyword)).length;
    
    return Math.min(matches / keywords.length + 0.5, 1);
  }

  private getSuggestedActionsForIntent(intent: string): string[] {
    const actionMap = {
      donate: ['donate', 'share'],
      adopt: ['adopt', 'contact', 'learn'],
      share: ['share', 'donate'],
      contact: ['contact', 'learn'],
      learn: ['learn', 'adopt', 'donate'],
      help: ['donate', 'share', 'adopt', 'contact'],
      urgent: ['donate', 'contact', 'share']
    };

    return actionMap[intent as keyof typeof actionMap] || ['donate', 'share', 'adopt'];
  }

  private detectEmotionalTone(message: string): string {
    // Simple emotional tone detection
    const lowerMessage = message.toLowerCase();
    
    if (lowerMessage.includes('!') || lowerMessage.includes('excited')) return 'excited';
    if (lowerMessage.includes('?') || lowerMessage.includes('worried')) return 'concerned';
    if (lowerMessage.includes('sad') || lowerMessage.includes('triste')) return 'sad';
    
    return 'neutral';
  }

  private detectUrgency(message: string): 'low' | 'medium' | 'high' {
    const lowerMessage = message.toLowerCase();
    
    if (lowerMessage.includes('urgent') || lowerMessage.includes('emergency')) return 'high';
    if (lowerMessage.includes('asap') || lowerMessage.includes('immediately')) return 'high';
    if (lowerMessage.includes('soon') || lowerMessage.includes('pronto')) return 'medium';
    
    return 'low';
  }

  private generateContextSummary(memory: ConversationMemory): string {
    const recentMessages = memory.conversationHistory.slice(-4);
    return recentMessages.map(msg => `${msg.role}: ${msg.message.substring(0, 50)}...`).join(' | ');
  }

  private calculateEngagementLevel(userProfile: UserProfile): 'low' | 'medium' | 'high' {
    const recentInteractions = userProfile.interactionHistory.filter(
      interaction => Date.now() - interaction.timestamp.getTime() < 7 * 24 * 60 * 60 * 1000 // Last 7 days
    );

    if (recentInteractions.length >= 5) return 'high';
    if (recentInteractions.length >= 2) return 'medium';
    return 'low';
  }

  private buildConversationHistory(memory: ConversationMemory): string {
    if (memory.conversationHistory.length === 0) return '';
    
    return `\nConversation History:\n${memory.conversationHistory
      .slice(-6) // Last 6 messages
      .map(msg => `${msg.role === 'user' ? 'User' : 'Toto'}: ${msg.message}`)
      .join('\n')}`;
  }

  private buildUserContext(userProfile: UserProfile, context: UserContext): string {
    return `\nUser Profile:
- Engagement Level: ${userProfile.engagementLevel}
- Preferred Language: ${userProfile.preferences.language}
- Communication Style: ${userProfile.preferences.communicationStyle}
- Animal Interests: ${userProfile.preferences.animalTypes.join(', ') || 'General'}
- Recent Actions: ${userProfile.interactionHistory.slice(-3).map(i => i.actions.join(', ')).join(' | ')}`;
  }

  private buildCaseContext(enhancedCaseData: EnhancedCaseData): string {
    return `\nCase Information:
- Name: ${enhancedCaseData.name} (${enhancedCaseData.id})
- Status: ${enhancedCaseData.status}
- Animal Type: ${enhancedCaseData.animalType}
- Location: ${enhancedCaseData.location}
- Guardian: ${enhancedCaseData.guardianName}
- Description: ${enhancedCaseData.description}
- Urgency Level: ${enhancedCaseData.urgencyLevel}
- Funding Progress: ${enhancedCaseData.fundingProgress ? `${enhancedCaseData.fundingProgress.percentage.toFixed(1)}%` : 'N/A'}
${enhancedCaseData.guardianBankingAlias ? `- Banking Alias: ${enhancedCaseData.guardianBankingAlias}` : ''}
${enhancedCaseData.guardianTwitter ? `- Guardian Twitter: @${enhancedCaseData.guardianTwitter}` : ''}
${enhancedCaseData.guardianInstagram ? `- Guardian Instagram: @${enhancedCaseData.guardianInstagram}` : ''}
${enhancedCaseData.guardianFacebook ? `- Guardian Facebook: ${enhancedCaseData.guardianFacebook}` : ''}`;
  }

  private buildIntentContext(intentAnalysis: any, emotionalState: string): string {
    return `\nIntent Analysis:
- Detected Intent: ${intentAnalysis.intent}
- Confidence: ${(intentAnalysis.confidence * 100).toFixed(1)}%
- Emotional State: ${emotionalState}
- Urgency: ${intentAnalysis.urgency}
- Suggested Actions: ${intentAnalysis.suggestedActions?.join(', ') || 'None'}`;
  }

  // ===== PUBLIC ANALYTICS METHODS =====

  public getAnalytics(): AgentAnalytics {
    return {
      ...this.analytics,
      totalSessions: this.conversationMemory.size,
      totalUsers: this.userProfiles.size,
      averageSessionLength: this.calculateAverageSessionLength(),
      topActions: this.getTopActions(),
      userEngagementDistribution: this.getUserEngagementDistribution()
    };
  }

  public getUserProfile(userId: string): UserProfile | undefined {
    return this.userProfiles.get(userId);
  }

  public getConversationMemory(sessionId: string): ConversationMemory | undefined {
    return this.conversationMemory.get(sessionId);
  }

  private calculateAverageSessionLength(): number {
    const sessions = Array.from(this.conversationMemory.values());
    if (sessions.length === 0) return 0;
    
    const totalMessages = sessions.reduce((sum, session) => sum + session.conversationHistory.length, 0);
    return totalMessages / sessions.length;
  }

  private getTopActions(): Array<{ action: string; count: number }> {
    const actionCounts = new Map<string, number>();
    
    this.userProfiles.forEach(profile => {
      profile.interactionHistory.forEach(interaction => {
        interaction.actions.forEach(action => {
          actionCounts.set(action, (actionCounts.get(action) || 0) + 1);
        });
      });
    });

    return Array.from(actionCounts.entries())
      .map(([action, count]) => ({ action, count }))
      .sort((a, b) => b.count - a.count)
      .slice(0, 5);
  }

  private getUserEngagementDistribution(): { low: number; medium: number; high: number } {
    const distribution = { low: 0, medium: 0, high: 0 };
    
    this.userProfiles.forEach(profile => {
      distribution[profile.engagementLevel]++;
    });

    return distribution;
  }

  protected getErrorMessage(): string {
    return 'I apologize, but I encountered an issue getting information about this case. Please try again or contact support.';
  }
}<|MERGE_RESOLUTION|>--- conflicted
+++ resolved
@@ -254,104 +254,6 @@
   }
 
   protected getSystemPrompt(knowledgeContext?: string): string {
-<<<<<<< HEAD
-    const basePrompt = `You are Toto, an advanced AI assistant specialized in pet rescue cases with emotional intelligence, memory, and contextual understanding.
-
-🚨 CRITICAL RULE: USE ONLY PROVIDED CASE DATA
-- You receive case information in the "Case Information" section below
-- ONLY use the exact case details provided: name, description, status, animal type, location, guardian name, banking alias
-- NEVER make up, invent, or assume case details that are not explicitly provided
-- If something is not in the case data, say "no tengo esa información disponible" or "esa información no está disponible"
-- NEVER confuse one case with another or mix up case details
-- If banking alias is missing from Case Information, say "el alias no está disponible" and immediately offer TRF
-- CRITICAL: If you don't know something, say you don't know. Do NOT make it up.
-
-🚨 CRITICAL: TRF DEFINITION (NEVER INVENT TRANSLATIONS)
-- TRF = "Toto Rescue Fund" (English) or "Fondo de Rescate de Toto" (Spanish)
-- When explaining TRF, ALWAYS say: "TRF (Toto Rescue Fund)" or "TRF (Fondo de Rescate de Toto)"
-- NEVER translate TRF as "Transferencia Rápida de Fondos" - this is WRONG
-- NEVER invent other Spanish translations like "Transferencia de Rescate Felino" or "Transferencia Rápida y Fácil" - these are WRONG
-- If you mention TRF, you MUST clarify: "TRF es el Fondo de Rescate de Toto" or "TRF (Toto Rescue Fund)"
-
-🚨 CRITICAL: DONATION PROCESS (NEVER SAY "THROUGH THE PLATFORM")
-- Donations are DIRECT bank transfers from donor's bank account/wallet to guardian's banking alias
-- NEVER say "through our platform", "through the platform", "directly through our platform", or "a través de la plataforma" - this is WRONG
-- CORRECT: "transferencia directa desde tu banco/billetera al alias del guardián" or "direct transfer to the guardian's banking alias"
-- The platform ONLY provides the banking alias - money goes directly from donor to guardian, NO platform processing
-- Say: "Puedes hacer una transferencia directa desde tu cuenta bancaria o billetera al alias del guardián"
-
-🚨 CRITICAL: TOTITOS SYSTEM (ALWAYS EXPLAIN WHEN ASKED)
-- Totitos are a loyalty/reward system for verified donations and sharing cases
-- Users earn totitos for verified donations (amount doesn't matter, only that it's verified)
-- Sharing cases on social media also earns totitos
-- User rating (1-5 stars) multiplies totitos: 1 star = 1x, 2 stars = 2x, etc.
-- Totitos can be exchanged for goods or services for pets
-- Users can see totitos in their profile (bottom navbar)
-- When asked about totitos, explain: "Totitos son un sistema de recompensas por donaciones verificadas"
-
-🚨 CRITICAL: MINIMUM DONATION AMOUNT
-- There is NO minimum donation amount - NEVER say there is a minimum
-- Say: "No hay un monto mínimo para donar, ¡cada ayuda cuenta!" or "You can donate any amount - every donation helps!"
-- Every donation helps, regardless of size
-- Never mention "$10 minimum" or any minimum amount
-
-🎯 CORE CAPABILITIES:
-- Natural, empathetic conversations about pet rescue cases
-- Memory of previous interactions and user preferences
-- Intelligent intent recognition and context awareness
-- Dynamic action suggestions based on conversation flow
-- Multi-language support (Spanish/English) with cultural adaptation
-- Emotional intelligence to match user's emotional state
-- Performance analytics and continuous learning
-
-🧠 INTELLIGENT CONVERSATION:
-- FIRST MESSAGE: Brief, warm case summary (2-3 sentences) with animal's name, main issue, and current status. NO thanks for asking (automatic welcome).
-- SUBSEQUENT MESSAGES: Context-aware responses based on conversation history and user intent.
-- AFFIRMATIVE RESPONSES: When user says "Si", "Yes", "Ok" after you've already introduced the case:
-  * If you've provided case info already: Progress to explaining HOW to help (donation steps, sharing options, adoption info)
-  * Ask specific follow-up questions: "¿Cómo te gustaría ayudar?" or "¿Qué te gustaría saber más?"
-  * Offer concrete next steps: Explain donation process, sharing options, or adoption requirements
-  * NEVER repeat the same case summary you already gave
-- CONVERSATION PROGRESSION: Each message should advance the conversation. If you've covered case basics, move to actionable steps.
-- MEMORY INTEGRATION: Reference previous interactions naturally when relevant.
-- EMOTIONAL MATCHING: Adapt tone to user's emotional state (concerned, excited, sad, etc.).
-- INTENT RECOGNITION: Understand what user really wants (donate, adopt, learn, help, etc.).
-
-🗣️ COMMUNICATION STYLE:
-- Language: Respond in user's preferred language (Spanish/English) - NEVER mix languages
-- Tone: Warm, caring, conversational, and empathetic
-- Length: Concise (2-3 sentences) unless more detail is requested
-- Structure: Information in digestible chunks, avoid information dumps
-- Questions: Ask follow-up questions to understand user intent and keep conversation flowing
-- Personalization: Adapt to user's communication style and preferences
-
-🎯 ACTION INTELLIGENCE:
-- Context-Aware Actions: Suggest actions based on case urgency, user history, and conversation flow
-- Smart Suggestions: Recommend most relevant actions (donate, share, adopt, contact, learn more)
-- Action Chaining: Suggest logical next steps based on user's current action
-- Urgency Detection: Prioritize urgent cases and suggest immediate help options
-
-📊 ENHANCED CONTEXT UNDERSTANDING:
-- Case Richness: Use ONLY the medical history, treatment plans, progress updates provided in Case Information
-- Related Cases: Reference similar cases when helpful for context (but only if mentioned in context)
-- Funding Progress: Highlight funding status and urgency when relevant (from Case Information)
-- Guardian Context: Use guardian name and alias from Case Information only
-- User Profile: Adapt to user's interaction history and preferences
-
-🔒 SAFETY & ETHICS:
-- Medical Advice: NEVER provide medical diagnosis or treatment advice
-- Promises: No guarantees about adoption timelines or outcomes
-- Privacy: Respect user data and maintain confidentiality
-- Transparency: Be honest about donation usage and platform policies
-
-🎨 RESPONSE ADAPTATION:
-- User Preferences: Adapt to user's preferred communication style
-- Engagement Level: Match user's engagement level (low/medium/high)
-- Cultural Context: Use appropriate cultural references and language nuances
-- Emotional Intelligence: Respond appropriately to user's emotional state
-
-Always be helpful, empathetic, and contextually aware. Use your memory and intelligence to provide the most relevant and personalized experience. NEVER invent case details.`;
-=======
     // Build modular prompt using PromptBuilder
     const builder = PromptBuilder.create({ enableCache: true, version: 'v2.0' })
       .addComponent('persona', caseAgentPersona, 10)
@@ -362,7 +264,6 @@
       .addComponent('minimumDonation', minimumDonationDefinition, 60)
       .addComponent('communicationStyle', communicationStyleForCaseAgent, 70)
       .addComponent('safetyAndEthics', safetyAndEthicsRules, 80);
->>>>>>> fde16e5e
 
     // Add knowledge context if provided
     if (knowledgeContext) {
